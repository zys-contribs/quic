--- conflicted
+++ resolved
@@ -1,4 +1,3 @@
-<<<<<<< HEAD
 2011.08.12, Version 0.5.4 (unstable)
 
 * libuv/Windows compatibility improvements
@@ -167,8 +166,6 @@
 * DTrace probes: support X-Forwarded-For (Dave Pacheco)
 
 
-2011.07.19, Version 0.4.10 (stable)
-=======
 2011.08.17, Version 0.4.11 (stable)
 
 * #738 Fix crypto encryption/decryption with Base64. (SAWADA Tadashi)
@@ -195,8 +192,7 @@
 * Doc improvments (koichik, Logan Smyth, Ben Noordhuis, Arnout Kazemier)
 
 
-2011.07.19, Version 0.4.10 (stable), 1b8dd65d6e3b82b6863ef38835cc436c5d30c1d5
->>>>>>> 0c91a835
+2011.07.19, Version 0.4.10 (stable)
 
 * #394 Fix Buffer drops last null character in UTF-8
 
