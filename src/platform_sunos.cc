// Copyright Joyent, Inc. and other Node contributors.
//
// Permission is hereby granted, free of charge, to any person obtaining a
// copy of this software and associated documentation files (the
// "Software"), to deal in the Software without restriction, including
// without limitation the rights to use, copy, modify, merge, publish,
// distribute, sublicense, and/or sell copies of the Software, and to permit
// persons to whom the Software is furnished to do so, subject to the
// following conditions:
//
// The above copyright notice and this permission notice shall be included
// in all copies or substantial portions of the Software.
//
// THE SOFTWARE IS PROVIDED "AS IS", WITHOUT WARRANTY OF ANY KIND, EXPRESS
// OR IMPLIED, INCLUDING BUT NOT LIMITED TO THE WARRANTIES OF
// MERCHANTABILITY, FITNESS FOR A PARTICULAR PURPOSE AND NONINFRINGEMENT. IN
// NO EVENT SHALL THE AUTHORS OR COPYRIGHT HOLDERS BE LIABLE FOR ANY CLAIM,
// DAMAGES OR OTHER LIABILITY, WHETHER IN AN ACTION OF CONTRACT, TORT OR
// OTHERWISE, ARISING FROM, OUT OF OR IN CONNECTION WITH THE SOFTWARE OR THE
// USE OR OTHER DEALINGS IN THE SOFTWARE.

#include "node.h"
#include "platform.h"


#include <unistd.h> /* getpagesize() */
#include <stdlib.h> /* getexecname() */
#include <strings.h> /* strncpy() */

#include <kstat.h>
#include <errno.h>
#include <inttypes.h>
#include <sys/types.h>

#if (!defined(_LP64)) && (_FILE_OFFSET_BITS - 0 == 64)
#define PROCFS_FILE_OFFSET_BITS_HACK 1
#undef _FILE_OFFSET_BITS
#else
#define PROCFS_FILE_OFFSET_BITS_HACK 0
#endif

#include <procfs.h>

#if (PROCFS_FILE_OFFSET_BITS_HACK - 0 == 1)
#define _FILE_OFFSET_BITS 64
#endif


namespace node {

using namespace v8;

<<<<<<< HEAD
double Platform::prog_start_time = Platform::GetUptime();
=======
>>>>>>> d0e84b00

char** Platform::SetupArgs(int argc, char *argv[]) {
  return argv;
}


void Platform::SetProcessTitle(char *title) {
  ;
}


const char* Platform::GetProcessTitle(int *len) {
  *len = 0;
  return NULL;
}


int Platform::GetMemory(size_t *rss, size_t *vsize) {
  pid_t pid = getpid();

  size_t page_size = getpagesize();
  char pidpath[1024];
  sprintf(pidpath, "/proc/%d/psinfo", pid);

  psinfo_t psinfo;
  FILE *f = fopen(pidpath, "r");
  if (!f) return -1;

  if (fread(&psinfo, sizeof(psinfo_t), 1, f) != 1) {
    fclose (f);
    return -1;
  }

  /* XXX correct? */

  *vsize = (size_t) psinfo.pr_size * page_size;
  *rss = (size_t) psinfo.pr_rssize * 1024;

  fclose (f);

  return 0;
}


int Platform::GetExecutablePath(char* buffer, size_t* size) {
  const char *execname = getexecname();
  if (!execname) return -1;
  if (execname[0] == '/') {
    char *result = strncpy(buffer, execname, *size);
    *size = strlen(result);
  } else {
    char *result = getcwd(buffer, *size);
    if (!result) return -1;
    result = strncat(buffer, "/", *size);
    if (!result) return -1;
    result = strncat(buffer, execname, *size);
    if (!result) return -1;
    *size = strlen(result);
  }
  return 0;
}


static Handle<Value> data_named(kstat_named_t *knp) {
  Handle<Value> val;

  switch (knp->data_type) {
  case KSTAT_DATA_CHAR:
    val = Number::New(knp->value.c[0]);
    break;
  case KSTAT_DATA_INT32:
    val = Number::New(knp->value.i32);
    break;
  case KSTAT_DATA_UINT32:
    val = Number::New(knp->value.ui32);
    break;
  case KSTAT_DATA_INT64:
    val = Number::New(knp->value.i64);
    break;
  case KSTAT_DATA_UINT64:
    val = Number::New(knp->value.ui64);
    break;
  case KSTAT_DATA_STRING:
    val = String::New(KSTAT_NAMED_STR_PTR(knp));
    break;
  default:
    throw (String::New("unrecognized data type"));
  }

  return (val);
}


int Platform::GetCPUInfo(Local<Array> *cpus) {
  HandleScope scope;
  Local<Object> cpuinfo;
  Local<Object> cputimes;

  int           lookup_instance;
  kstat_ctl_t   *kc;
  kstat_t       *ksp;
  kstat_named_t *knp;

  if ((kc = kstat_open()) == NULL)
    throw "could not open kstat";

  *cpus = Array::New();

  lookup_instance = 0;
  while (ksp = kstat_lookup(kc, "cpu_info", lookup_instance, NULL)){
    cpuinfo  = Object::New();

    if (kstat_read(kc, ksp, NULL) == -1) {
      /*
       * It is deeply annoying, but some kstats can return errors
       * under otherwise routine conditions.  (ACPI is one
       * offender; there are surely others.)  To prevent these
       * fouled kstats from completely ruining our day, we assign
       * an "error" member to the return value that consists of
       * the strerror().
       */
      cpuinfo->Set(String::New("error"), String::New(strerror(errno)));
      (*cpus)->Set(lookup_instance, cpuinfo);
    } else {
      knp = (kstat_named_t *) kstat_data_lookup(ksp, "clock_MHz");
      cpuinfo->Set(String::New("speed"), data_named(knp));
      knp = (kstat_named_t *) kstat_data_lookup(ksp, "brand");
      cpuinfo->Set(String::New("model"), data_named(knp));
      (*cpus)->Set(lookup_instance, cpuinfo);
    }

    lookup_instance++;
  }

  lookup_instance = 0;
  while (ksp = kstat_lookup(kc, "cpu", lookup_instance, "sys")){
    cpuinfo = (*cpus)->Get(lookup_instance)->ToObject();
    cputimes = Object::New();

    if (kstat_read(kc, ksp, NULL) == -1) {
      cputimes->Set(String::New("error"), String::New(strerror(errno)));
      cpuinfo->Set(String::New("times"), cpuinfo);
    } else {
      knp = (kstat_named_t *) kstat_data_lookup(ksp, "cpu_ticks_kernel");
      cputimes->Set(String::New("system"), data_named(knp));
      knp = (kstat_named_t *) kstat_data_lookup(ksp, "cpu_ticks_user");
      cputimes->Set(String::New("user"), data_named(knp));
      knp = (kstat_named_t *) kstat_data_lookup(ksp, "cpu_ticks_idle");
      cputimes->Set(String::New("idle"), data_named(knp));
      knp = (kstat_named_t *) kstat_data_lookup(ksp, "intr");
      cputimes->Set(String::New("irq"), data_named(knp));

      cpuinfo->Set(String::New("times"), cputimes);
    }

    lookup_instance++;
  }

  kstat_close(kc);

  return 0;
}


double Platform::GetFreeMemory() {
  return 0.0;
}


double Platform::GetTotalMemory() {
  return 0.0;
}

<<<<<<< HEAD

double Platform::GetUptimeImpl() {
  // http://munin-monitoring.org/attachment/ticket/419/uptime
  return 0.0;
}
=======
double Platform::GetUptime() {
  kstat_ctl_t   *kc;
  kstat_t       *ksp;
  kstat_named_t *knp;

  long hz = sysconf(_SC_CLK_TCK);
  ulong_t clk_intr;

  if ((kc = kstat_open()) == NULL)
    throw "could not open kstat";

  ksp = kstat_lookup(kc, "unix", 0, "system_misc");
>>>>>>> d0e84b00

  if (kstat_read(kc, ksp, NULL) == -1) {
    throw "unable to read kstat";
  } else {
    knp = (kstat_named_t *) kstat_data_lookup(ksp, "clk_intr");
    clk_intr = knp->value.ul;
  }

  kstat_close(kc);

  return static_cast<double>( clk_intr / hz );
}

int Platform::GetLoadAvg(Local<Array> *loads) {
  return 0;
}


Handle<Value> Platform::GetInterfaceAddresses() {
  HandleScope scope;
  return scope.Close(Object::New());
}


}  // namespace node
<|MERGE_RESOLUTION|>--- conflicted
+++ resolved
@@ -50,10 +50,7 @@
 
 using namespace v8;
 
-<<<<<<< HEAD
 double Platform::prog_start_time = Platform::GetUptime();
-=======
->>>>>>> d0e84b00
 
 char** Platform::SetupArgs(int argc, char *argv[]) {
   return argv;
@@ -227,14 +224,7 @@
   return 0.0;
 }
 
-<<<<<<< HEAD
-
 double Platform::GetUptimeImpl() {
-  // http://munin-monitoring.org/attachment/ticket/419/uptime
-  return 0.0;
-}
-=======
-double Platform::GetUptime() {
   kstat_ctl_t   *kc;
   kstat_t       *ksp;
   kstat_named_t *knp;
@@ -246,7 +236,6 @@
     throw "could not open kstat";
 
   ksp = kstat_lookup(kc, "unix", 0, "system_misc");
->>>>>>> d0e84b00
 
   if (kstat_read(kc, ksp, NULL) == -1) {
     throw "unable to read kstat";
