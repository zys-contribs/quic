#!/usr/bin/env python
import optparse
import os
import pprint
import re
import shlex
import subprocess
import sys

CC = os.environ.get('CC', 'cc')

root_dir = os.path.dirname(__file__)
sys.path.insert(0, os.path.join(root_dir, 'deps', 'v8', 'tools'))

# parse our options
parser = optparse.OptionParser()

parser.add_option("--debug",
    action="store_true",
    dest="debug",
    help="Also build debug build")

parser.add_option("--prefix",
    action="store",
    dest="prefix",
    help="Select the install prefix (defaults to /usr/local)")

parser.add_option("--without-npm",
    action="store_true",
    dest="without_npm",
    help="Don\'t install the bundled npm package manager")

parser.add_option("--without-ssl",
    action="store_true",
    dest="without_ssl",
    help="Build without SSL")

parser.add_option("--without-snapshot",
    action="store_true",
    dest="without_snapshot",
    help="Build without snapshotting V8 libraries. You might want to set"
         " this for cross-compiling. [Default: False]")

parser.add_option("--shared-v8",
    action="store_true",
    dest="shared_v8",
    help="Link to a shared V8 DLL instead of static linking")

parser.add_option("--shared-v8-includes",
    action="store",
    dest="shared_v8_includes",
    help="Directory containing V8 header files")

parser.add_option("--shared-v8-libpath",
    action="store",
    dest="shared_v8_libpath",
    help="A directory to search for the shared V8 DLL")

parser.add_option("--shared-v8-libname",
    action="store",
    dest="shared_v8_libname",
    help="Alternative lib name to link to (default: 'v8')")

parser.add_option("--shared-openssl",
    action="store_true",
    dest="shared_openssl",
    help="Link to a shared OpenSSl DLL instead of static linking")

parser.add_option("--shared-openssl-includes",
    action="store",
    dest="shared_openssl_includes",
    help="Directory containing OpenSSL header files")

parser.add_option("--shared-openssl-libpath",
    action="store",
    dest="shared_openssl_libpath",
    help="A directory to search for the shared OpenSSL DLLs")

parser.add_option("--shared-openssl-libname",
    action="store",
    dest="shared_openssl_libname",
    help="Alternative lib name to link to (default: 'crypto,ssl')")

# deprecated
parser.add_option("--openssl-use-sys",
    action="store_true",
    dest="shared_openssl",
    help=optparse.SUPPRESS_HELP)

# deprecated
parser.add_option("--openssl-includes",
    action="store",
    dest="shared_openssl_includes",
    help=optparse.SUPPRESS_HELP)

# deprecated
parser.add_option("--openssl-libpath",
    action="store",
    dest="shared_openssl_libpath",
    help=optparse.SUPPRESS_HELP)

parser.add_option("--no-ssl2",
    action="store_true",
    dest="no_ssl2",
    help="Disable OpenSSL v2")

parser.add_option("--shared-zlib",
    action="store_true",
    dest="shared_zlib",
    help="Link to a shared zlib DLL instead of static linking")

parser.add_option("--shared-zlib-includes",
    action="store",
    dest="shared_zlib_includes",
    help="Directory containing zlib header files")

parser.add_option("--shared-zlib-libpath",
    action="store",
    dest="shared_zlib_libpath",
    help="A directory to search for the shared zlib DLL")

parser.add_option("--shared-zlib-libname",
    action="store",
    dest="shared_zlib_libname",
    help="Alternative lib name to link to (default: 'z')")

parser.add_option("--with-dtrace",
    action="store_true",
    dest="with_dtrace",
    help="Build with DTrace (default is true on supported systems)")

parser.add_option("--without-dtrace",
    action="store_true",
    dest="without_dtrace",
    help="Build without DTrace")

parser.add_option("--with-etw",
    action="store_true",
    dest="with_etw",
    help="Build with ETW (default is true on Windows)")

parser.add_option("--without-etw",
    action="store_true",
    dest="without_etw",
    help="Build without ETW")

# CHECKME does this still work with recent releases of V8?
parser.add_option("--gdb",
    action="store_true",
    dest="gdb",
    help="add gdb support")

parser.add_option("--dest-cpu",
    action="store",
    dest="dest_cpu",
    help="CPU architecture to build for. Valid values are: arm, ia32, x64")

parser.add_option("--dest-os",
    action="store",
    dest="dest_os",
    help="Operating system to build for. Valid values are: "
         "win, mac, solaris, freebsd, linux")

parser.add_option("--no-ifaddrs",
    action="store_true",
    dest="no_ifaddrs",
    help="Use on deprecated SunOS systems that do not support ifaddrs.h")

parser.add_option("--with-arm-float-abi",
    action="store",
    dest="arm_float_abi",
    help="Specifies which floating-point ABI to use. Valid values are: "
         "soft, softfp, hard")

<<<<<<< HEAD
parser.add_option("--ninja",
    action="store_true",
    dest="use_ninja",
    help="Generate files for the ninja build system")
=======
# Using --unsafe-optimizations voids your warranty.
parser.add_option("--unsafe-optimizations",
    action="store_true",
    dest="unsafe_optimizations",
    help=optparse.SUPPRESS_HELP)
>>>>>>> 4b8629db

(options, args) = parser.parse_args()


def b(value):
  """Returns the string 'true' if value is truthy, 'false' otherwise."""
  if value:
    return 'true'
  else:
    return 'false'


def pkg_config(pkg):
  cmd = os.popen('pkg-config --libs %s' % pkg, 'r')
  libs = cmd.readline().strip()
  ret = cmd.close()
  if (ret): return None

  cmd = os.popen('pkg-config --cflags %s' % pkg, 'r')
  cflags = cmd.readline().strip()
  ret = cmd.close()
  if (ret): return None

  return (libs, cflags)


def cc_macros():
  """Checks predefined macros using the CC command."""

  try:
    p = subprocess.Popen(shlex.split(CC) + ['-dM', '-E', '-'],
                         stdin=subprocess.PIPE,
                         stdout=subprocess.PIPE,
                         stderr=subprocess.PIPE)
  except OSError:
    print '''Node.js configure error: No acceptable C compiler found!

        Please make sure you have a C compiler installed on your system and/or
        consider adjusting the CC environment variable if you installed
        it in a non-standard prefix.
        '''
    sys.exit()

  p.stdin.write('\n')
  out = p.communicate()[0]

  out = str(out).split('\n')

  k = {}
  for line in out:
    lst = shlex.split(line)
    if len(lst) > 2:
      key = lst[1]
      val = lst[2]
      k[key] = val
  return k


def is_arch_armv7():
  """Check for ARMv7 instructions"""
  cc_macros_cache = cc_macros()
  return ('__ARM_ARCH_7__' in cc_macros_cache or
          '__ARM_ARCH_7A__' in cc_macros_cache or
          '__ARM_ARCH_7R__' in cc_macros_cache or
          '__ARM_ARCH_7M__' in cc_macros_cache)


def arm_hard_float_abi():
  """Check for hardfloat or softfloat eabi on ARM"""
  # GCC versions 4.6 and above define __ARM_PCS or __ARM_PCS_VFP to specify
  # the Floating Point ABI used (PCS stands for Procedure Call Standard).
  # We use these as well as a couple of other defines to statically determine
  # what FP ABI used.
  # GCC versions 4.4 and below don't support hard-fp.
  # GCC versions 4.5 may support hard-fp without defining __ARM_PCS or
  # __ARM_PCS_VFP.

  if compiler_version() >= (4, 6, 0):
    return '__ARM_PCS_VFP' in cc_macros()
  elif compiler_version() < (4, 5, 0):
    return False
  elif '__ARM_PCS_VFP' in cc_macros():
    return True
  elif ('__ARM_PCS' in cc_macros() or
        '__SOFTFP' in cc_macros() or
        not '__VFP_FP__' in cc_macros()):
    return False
  else:
    print '''Node.js configure error: Your version of GCC does not report
      the Floating-Point ABI to compile for your hardware

      Please manually specify which floating-point ABI to use with the
      --with-arm-float-abi option.
      '''
    sys.exit()


def host_arch_cc():
  """Host architecture check using the CC command."""

  k = cc_macros()

  matchup = {
    '__x86_64__'  : 'x64',
    '__i386__'    : 'ia32',
    '__arm__'     : 'arm',
  }

  rtn = 'ia32' # default

  for i in matchup:
    if i in k and k[i] != '0':
      rtn = matchup[i]
      break

  return rtn


def host_arch_win():
  """Host architecture check using environ vars (better way to do this?)"""

  arch = os.environ.get('PROCESSOR_ARCHITECTURE', 'x86')

  matchup = {
    'AMD64'  : 'x64',
    'x86'    : 'ia32',
    'arm'    : 'arm',
  }

  return matchup.get(arch, 'ia32')


def compiler_version():
  try:
    proc = subprocess.Popen(shlex.split(CC) + ['--version'], stdout=subprocess.PIPE)
  except WindowsError:
    return (0, False)

  is_clang = 'clang' in proc.communicate()[0].split('\n')[0]

  proc = subprocess.Popen(shlex.split(CC) + ['-dumpversion'], stdout=subprocess.PIPE)
  version = tuple(map(int, proc.communicate()[0].split('.')))

  return (version, is_clang)


def configure_arm(o):
  # V8 on ARM requires that armv7 is set. CPU Model detected by
  # the presence of __ARM_ARCH_7__ and the like defines in compiler
  if options.arm_float_abi:
    hard_float = options.arm_float_abi == 'hard'
  else:
    hard_float = arm_hard_float_abi()
  o['variables']['v8_use_arm_eabi_hardfloat'] = b(hard_float)

  armv7 = is_arch_armv7()
  if armv7:
    # CHECKME VFPv3 implies ARMv7+ but is the reverse true as well?
    o['variables']['arm_fpu'] = 'vfpv3'
    o['variables']['arm_neon'] = 0
  o['variables']['armv7'] = int(armv7)


def configure_node(o):
  o['variables']['v8_enable_gdbjit'] = 1 if options.gdb else 0
  o['variables']['v8_no_strict_aliasing'] = 1 # work around compiler bugs
  o['variables']['node_prefix'] = os.path.expanduser(options.prefix or '')
  o['variables']['node_install_npm'] = b(not options.without_npm)
<<<<<<< HEAD
=======
  o['variables']['node_install_waf'] = b(not options.without_waf)
  o['variables']['node_unsafe_optimizations'] = (
    1 if options.unsafe_optimizations else 0)
>>>>>>> 4b8629db
  o['default_configuration'] = 'Debug' if options.debug else 'Release'

  host_arch = host_arch_win() if os.name == 'nt' else host_arch_cc()
  target_arch = options.dest_cpu or host_arch
  o['variables']['host_arch'] = host_arch
  o['variables']['target_arch'] = target_arch

  if target_arch == 'arm':
    configure_arm(o)

  cc_version, is_clang = compiler_version()
  o['variables']['clang'] = 1 if is_clang else 0

  if not is_clang and cc_version != 0:
    o['variables']['gcc_version'] = 10 * cc_version[0] + cc_version[1]

  # clang has always supported -fvisibility=hidden, right?
  if not is_clang and cc_version < (4,0,0):
    o['variables']['visibility'] = ''

  # By default, enable DTrace on SunOS systems. Don't allow it on other
  # systems, since it won't work.  (The MacOS build process is different than
  # SunOS, and we haven't implemented it.)
  if sys.platform.startswith('sunos'):
    o['variables']['node_use_dtrace'] = b(not options.without_dtrace)
  elif b(options.with_dtrace) == 'true':
    raise Exception('DTrace is currently only supported on SunOS systems.')
  else:
    o['variables']['node_use_dtrace'] = 'false'

  if options.no_ifaddrs:
    o['defines'] += ['SUNOS_NO_IFADDRS']

  # By default, enable ETW on Windows.
  if sys.platform.startswith('win32'):
    o['variables']['node_use_etw'] = b(not options.without_etw);
  elif b(options.with_etw) == 'true':
    raise Exception('ETW is only supported on Windows.')
  else:
    o['variables']['node_use_etw'] = 'false'


def configure_libz(o):
  o['variables']['node_shared_zlib'] = b(options.shared_zlib)

  # assume shared_zlib if one of these is set?
  if options.shared_zlib_libpath:
    o['libraries'] += ['-L%s' % options.shared_zlib_libpath]
  if options.shared_zlib_libname:
    o['libraries'] += ['-l%s' % options.shared_zlib_libname]
  elif options.shared_zlib:
    o['libraries'] += ['-lz']
  if options.shared_zlib_includes:
    o['include_dirs'] += [options.shared_zlib_includes]


def configure_v8(o):
  o['variables']['v8_use_snapshot'] = b(not options.without_snapshot)
  o['variables']['node_shared_v8'] = b(options.shared_v8)

  # assume shared_v8 if one of these is set?
  if options.shared_v8_libpath:
    o['libraries'] += ['-L%s' % options.shared_v8_libpath]
  if options.shared_v8_libname:
    o['libraries'] += ['-l%s' % options.shared_v8_libname]
  elif options.shared_v8:
    o['libraries'] += ['-lv8']
  if options.shared_v8_includes:
    o['include_dirs'] += [options.shared_v8_includes]


def configure_openssl(o):
  o['variables']['node_use_openssl'] = b(not options.without_ssl)
  o['variables']['node_shared_openssl'] = b(options.shared_openssl)

  if options.without_ssl:
    return

  if options.no_ssl2:
    o['defines'] += ['OPENSSL_NO_SSL2=1']

  if options.shared_openssl:
    (libs, cflags) = pkg_config('openssl') or ('-lssl -lcrypto', '')

    if options.shared_openssl_libpath:
      o['libraries'] += ['-L%s' % options.shared_openssl_libpath]

    if options.shared_openssl_libname:
      libnames = options.shared_openssl_libname.split(',')
      o['libraries'] += ['-l%s' % s for s in libnames]
    else:
      o['libraries'] += libs.split()

    if options.shared_openssl_includes:
      o['include_dirs'] += [options.shared_openssl_includes]
    else:
      o['cflags'] += cflags.split()


output = {
  'variables': {},
  'include_dirs': [],
  'libraries': [],
  'defines': [],
  'cflags': [],
}

configure_node(output)
configure_libz(output)
configure_v8(output)
configure_openssl(output)

# variables should be a root level element,
# move everything else to target_defaults
variables = output['variables']
del output['variables']
output = {
  'variables': variables,
  'target_defaults': output
}
pprint.pprint(output, indent=2)

def write(filename, data):
  filename = os.path.join(root_dir, filename)
  print "creating ", filename
  f = open(filename, 'w+')
  f.write(data)

write('config.gypi', "# Do not edit. Generated by the configure script.\n" +
  pprint.pformat(output, indent=2) + "\n")

config = {
  'BUILDTYPE': 'Debug' if options.debug else 'Release',
  'USE_NINJA': str(int(options.use_ninja or 0)),
}
config = '\n'.join(map('='.join, config.iteritems())) + '\n'

write('config.mk',
      '# Do not edit. Generated by the configure script.\n' + config)

if options.use_ninja:
  gyp_args = ['-f', 'ninja']
elif os.name == 'nt':
  gyp_args = ['-f', 'msvs', '-G', 'msvs_version=2010']
elif options.dest_os:
  gyp_args = ['-f', 'make-' + options.dest_os]
else:
  gyp_args = ['-f', 'make']

subprocess.call([sys.executable, 'tools/gyp_node'] + gyp_args)<|MERGE_RESOLUTION|>--- conflicted
+++ resolved
@@ -172,18 +172,16 @@
     help="Specifies which floating-point ABI to use. Valid values are: "
          "soft, softfp, hard")
 
-<<<<<<< HEAD
 parser.add_option("--ninja",
     action="store_true",
     dest="use_ninja",
     help="Generate files for the ninja build system")
-=======
+
 # Using --unsafe-optimizations voids your warranty.
 parser.add_option("--unsafe-optimizations",
     action="store_true",
     dest="unsafe_optimizations",
     help=optparse.SUPPRESS_HELP)
->>>>>>> 4b8629db
 
 (options, args) = parser.parse_args()
 
@@ -352,12 +350,8 @@
   o['variables']['v8_no_strict_aliasing'] = 1 # work around compiler bugs
   o['variables']['node_prefix'] = os.path.expanduser(options.prefix or '')
   o['variables']['node_install_npm'] = b(not options.without_npm)
-<<<<<<< HEAD
-=======
-  o['variables']['node_install_waf'] = b(not options.without_waf)
   o['variables']['node_unsafe_optimizations'] = (
     1 if options.unsafe_optimizations else 0)
->>>>>>> 4b8629db
   o['default_configuration'] = 'Debug' if options.debug else 'Release'
 
   host_arch = host_arch_win() if os.name == 'nt' else host_arch_cc()
