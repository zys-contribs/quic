--- conflicted
+++ resolved
@@ -387,7 +387,6 @@
 
 util.inherits(Zlib, Transform);
 
-<<<<<<< HEAD
 Zlib.prototype.params = function(level, strategy, callback) {
   if (level < exports.Z_MIN_LEVEL ||
       level > exports.Z_MAX_LEVEL) {
@@ -404,6 +403,7 @@
   if (this._level !== level || this._strategy !== strategy) {
     var self = this;
     this.flush(binding.Z_SYNC_FLUSH, function() {
+      assert(!self._closed, 'zlib binding closed');
       self._handle.params(level, strategy);
       if (!self._hadError) {
         self._level = level;
@@ -417,12 +417,8 @@
 };
 
 Zlib.prototype.reset = function() {
+  assert(!this._closed, 'zlib binding closed');
   return this._handle.reset();
-=======
-Zlib.prototype.reset = function reset() {
-  assert(!this._closed, 'zlib binding closed');
-  return this._binding.reset();
->>>>>>> 38f6fcd8
 };
 
 // This is the _flush function called by the transform class,
@@ -482,6 +478,9 @@
   if (!util.isNull(chunk) && !util.isBuffer(chunk))
     return cb(new Error('invalid input'));
 
+  if (this._closed)
+    return cb(new Error('zlib binding closed'));
+
   // If it's the last chunk, or a final flush, we use the Z_FINISH flush flag.
   // If it's explicitly flushing at some other time, then we use
   // Z_FULL_FLUSH. Otherwise, use Z_NO_FLUSH for maximum compression
@@ -505,7 +504,6 @@
   var availOutBefore = this._chunkSize - this._offset;
   var inOff = 0;
 
-<<<<<<< HEAD
   var self = this;
 
   var async = util.isFunction(cb);
@@ -519,6 +517,7 @@
       error = er;
     });
 
+    assert(!this._closed, 'zlib binding closed');
     do {
       var res = this._handle.writeSync(flushFlag,
                                        chunk, // in
@@ -539,6 +538,7 @@
     return buf;
   }
 
+  assert(!this._closed, 'zlib binding closed');
   var req = this._handle.write(flushFlag,
                                chunk, // in
                                inOff, // in_off
@@ -546,17 +546,6 @@
                                this._buffer, // out
                                this._offset, //out_off
                                availOutBefore); // out_len
-=======
-  if (this._closed)
-    return cb(new Error('zlib binding closed'));
-  var req = this._binding.write(flushFlag,
-                                chunk, // in
-                                inOff, // in_off
-                                availInBefore, // in_len
-                                this._buffer, // out
-                                this._offset, //out_off
-                                availOutBefore); // out_len
->>>>>>> 38f6fcd8
 
   req.buffer = chunk;
   req.callback = callback;
@@ -595,7 +584,6 @@
       inOff += (availInBefore - availInAfter);
       availInBefore = availInAfter;
 
-<<<<<<< HEAD
       if (!async)
         return true;
 
@@ -606,16 +594,6 @@
                                       self._buffer,
                                       self._offset,
                                       self._chunkSize);
-=======
-      assert(!self._closed, 'zlib binding closed');
-      var newReq = self._binding.write(flushFlag,
-                                       chunk,
-                                       inOff,
-                                       availInBefore,
-                                       self._buffer,
-                                       self._offset,
-                                       self._chunkSize);
->>>>>>> 38f6fcd8
       newReq.callback = callback; // this same function
       newReq.buffer = chunk;
       return;
